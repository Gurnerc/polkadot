// Copyright 2017-2020 Parity Technologies (UK) Ltd.
// This file is part of Polkadot.

// Polkadot is free software: you can redistribute it and/or modify
// it under the terms of the GNU General Public License as published by
// the Free Software Foundation, either version 3 of the License, or
// (at your option) any later version.

// Polkadot is distributed in the hope that it will be useful,
// but WITHOUT ANY WARRANTY; without even the implied warranty of
// MERCHANTABILITY or FITNESS FOR A PARTICULAR PURPOSE.  See the
// GNU General Public License for more details.

// You should have received a copy of the GNU General Public License
// along with Polkadot.  If not, see <http://www.gnu.org/licenses/>.

//! The Polkadot runtime. This can be compiled with `#[no_std]`, ready for Wasm.

#![cfg_attr(not(feature = "std"), no_std)]
// `construct_runtime!` does a lot of recursion and requires us to increase the limit to 256.
#![recursion_limit="256"]

use sp_std::prelude::*;
use static_assertions::const_assert;
use codec::{Encode, Decode};
use primitives::{
	AccountId, AccountIndex, Balance, BlockNumber, Hash, Nonce, Signature, Moment,
	parachain::{self, ActiveParas, AbridgedCandidateReceipt, SigningContext},
};
use runtime_common::{attestations, parachains, registrar,
	impls::{CurrencyToVoteHandler, TargetedFeeAdjustment, ToAuthor},
	BlockHashCount, MaximumBlockWeight, AvailableBlockRatio, MaximumBlockLength,
	BlockExecutionWeight, ExtrinsicBaseWeight, RocksDbWeight, MaximumExtrinsicWeight,
	TransactionCallFilter,
};
use sp_runtime::{
	create_runtime_str, generic, impl_opaque_keys,
	ApplyExtrinsicResult, KeyTypeId, Perbill, Perquintill, curve::PiecewiseLinear, PerThing,
	transaction_validity::{TransactionValidity, TransactionSource, TransactionPriority},
	traits::{
		BlakeTwo256, Block as BlockT, OpaqueKeys, ConvertInto, IdentityLookup,
		Extrinsic as ExtrinsicT, SaturatedConversion, Verify,
	},
};
#[cfg(feature = "runtime-benchmarks")]
use sp_runtime::RuntimeString;
use version::RuntimeVersion;
use grandpa::{AuthorityId as GrandpaId, fg_primitives};
#[cfg(any(feature = "std", test))]
use version::NativeVersion;
use sp_core::OpaqueMetadata;
use sp_staking::SessionIndex;
use frame_support::{
	parameter_types, construct_runtime, debug,
	traits::{KeyOwnerProofSystem, Randomness, Filter},
	weights::Weight,
};
use im_online::sr25519::AuthorityId as ImOnlineId;
use authority_discovery_primitives::AuthorityId as AuthorityDiscoveryId;
use transaction_payment_rpc_runtime_api::RuntimeDispatchInfo;
use session::historical as session_historical;
use frame_utils::{SignedExtensionProvider, IndexFor};

#[cfg(feature = "std")]
pub use staking::StakerStatus;
#[cfg(any(feature = "std", test))]
pub use sp_runtime::BuildStorage;
pub use timestamp::Call as TimestampCall;
pub use balances::Call as BalancesCall;
pub use attestations::{Call as AttestationsCall, MORE_ATTESTATIONS_IDENTIFIER};
pub use parachains::Call as ParachainsCall;

/// Constant values used within the runtime.
pub mod constants;
use constants::{time::*, currency::*, fee::*};
use sp_runtime::generic::Era;
use sp_runtime::traits::SignedExtension;

// Make the WASM binary available.
#[cfg(feature = "std")]
include!(concat!(env!("OUT_DIR"), "/wasm_binary.rs"));

/// Runtime version (Kusama).
pub const VERSION: RuntimeVersion = RuntimeVersion {
	spec_name: create_runtime_str!("westend"),
	impl_name: create_runtime_str!("parity-westend"),
	authoring_version: 2,
<<<<<<< HEAD
	spec_version: 2001,
=======
	spec_version: 20,
>>>>>>> 0ceb54e5
	impl_version: 0,
	apis: RUNTIME_API_VERSIONS,
	transaction_version: 1,
};

/// Native version.
#[cfg(any(feature = "std", test))]
pub fn native_version() -> NativeVersion {
	NativeVersion {
		runtime_version: VERSION,
		can_author_with: Default::default(),
	}
}

/// Avoid processing transactions from slots and parachain registrar.
pub struct IsCallable;
impl Filter<Call> for IsCallable {
	fn filter(call: &Call) -> bool {
		!matches!(call, Call::Registrar(_))
	}
}

parameter_types! {
	pub const Version: RuntimeVersion = VERSION;
}

impl system::Trait for Runtime {
	type Origin = Origin;
	type Call = Call;
	type Index = Nonce;
	type BlockNumber = BlockNumber;
	type Hash = Hash;
	type Hashing = BlakeTwo256;
	type AccountId = AccountId;
	type Lookup = IdentityLookup<Self::AccountId>;
	type Header = generic::Header<BlockNumber, BlakeTwo256>;
	type Event = Event;
	type BlockHashCount = BlockHashCount;
	type MaximumBlockWeight = MaximumBlockWeight;
	type DbWeight = RocksDbWeight;
	type BlockExecutionWeight = BlockExecutionWeight;
	type ExtrinsicBaseWeight = ExtrinsicBaseWeight;
	type MaximumExtrinsicWeight = MaximumExtrinsicWeight;
	type MaximumBlockLength = MaximumBlockLength;
	type AvailableBlockRatio = AvailableBlockRatio;
	type Version = Version;
	type ModuleToIndex = ModuleToIndex;
	type AccountData = balances::AccountData<Balance>;
	type OnNewAccount = ();
	type OnKilledAccount = ();
}

impl scheduler::Trait for Runtime {
	type Event = Event;
	type Origin = Origin;
	type Call = Call;
	type MaximumWeight = MaximumBlockWeight;
}

parameter_types! {
	pub const EpochDuration: u64 = EPOCH_DURATION_IN_BLOCKS as u64;
	pub const ExpectedBlockTime: Moment = MILLISECS_PER_BLOCK;
}

impl babe::Trait for Runtime {
	type EpochDuration = EpochDuration;
	type ExpectedBlockTime = ExpectedBlockTime;

	// session module is the trigger
	type EpochChangeTrigger = babe::ExternalTrigger;
}

parameter_types! {
	pub const IndexDeposit: Balance = 1 * DOLLARS;
}

impl indices::Trait for Runtime {
	type AccountIndex = AccountIndex;
	type Currency = Balances;
	type Deposit = IndexDeposit;
	type Event = Event;
}

parameter_types! {
	pub const ExistentialDeposit: Balance = 1 * CENTS;
}

impl balances::Trait for Runtime {
	type Balance = Balance;
	type DustRemoval = ();
	type Event = Event;
	type ExistentialDeposit = ExistentialDeposit;
	type AccountStore = System;
}

parameter_types! {
	pub const TransactionByteFee: Balance = 10 * MILLICENTS;
	pub const TargetBlockFullness: Perquintill = Perquintill::from_percent(25);
}

// for a sane configuration, this should always be less than `AvailableBlockRatio`.
const_assert!(
	TargetBlockFullness::get().deconstruct() <
	(AvailableBlockRatio::get().deconstruct() as <Perquintill as PerThing>::Inner)
		* (<Perquintill as PerThing>::ACCURACY / <Perbill as PerThing>::ACCURACY as <Perquintill as PerThing>::Inner)
);

impl transaction_payment::Trait for Runtime {
	type Currency = Balances;
	type OnTransactionPayment = ToAuthor<Runtime>;
	type TransactionByteFee = TransactionByteFee;
	type WeightToFee = WeightToFee;
	type FeeMultiplierUpdate = TargetedFeeAdjustment<TargetBlockFullness, Self>;
}

parameter_types! {
	pub const MinimumPeriod: u64 = SLOT_DURATION / 2;
}
impl timestamp::Trait for Runtime {
	type Moment = u64;
	type OnTimestampSet = Babe;
	type MinimumPeriod = MinimumPeriod;
}

parameter_types! {
	pub const UncleGenerations: u32 = 0;
}

// TODO: substrate#2986 implement this properly
impl authorship::Trait for Runtime {
	type FindAuthor = session::FindAccountFromAuthorIndex<Self, Babe>;
	type UncleGenerations = UncleGenerations;
	type FilterUncle = ();
	type EventHandler = (Staking, ImOnline);
}

parameter_types! {
	pub const Period: BlockNumber = 10 * MINUTES;
	pub const Offset: BlockNumber = 0;
}

impl_opaque_keys! {
	pub struct SessionKeys {
		pub grandpa: Grandpa,
		pub babe: Babe,
		pub im_online: ImOnline,
		pub parachain_validator: Parachains,
		pub authority_discovery: AuthorityDiscovery,
	}
}

parameter_types! {
	pub const DisabledValidatorsThreshold: Perbill = Perbill::from_percent(17);
}

impl session::Trait for Runtime {
	type Event = Event;
	type ValidatorId = AccountId;
	type ValidatorIdOf = staking::StashOf<Self>;
	type ShouldEndSession = Babe;
	type NextSessionRotation = Babe;
	type SessionManager = session::historical::NoteHistoricalRoot<Self, Staking>;
	type SessionHandler = <SessionKeys as OpaqueKeys>::KeyTypeIdProviders;
	type Keys = SessionKeys;
	type DisabledValidatorsThreshold = DisabledValidatorsThreshold;
}

impl session::historical::Trait for Runtime {
	type FullIdentification = staking::Exposure<AccountId, Balance>;
	type FullIdentificationOf = staking::ExposureOf<Runtime>;
}

pallet_staking_reward_curve::build! {
	const REWARD_CURVE: PiecewiseLinear<'static> = curve!(
		min_inflation: 0_025_000,
		max_inflation: 0_100_000,
		ideal_stake: 0_500_000,
		falloff: 0_050_000,
		max_piece_count: 40,
		test_precision: 0_005_000,
	);
}

parameter_types! {
	// Six sessions in an era (6 hours).
	pub const SessionsPerEra: SessionIndex = 6;
	// 28 eras for unbonding (7 days).
	pub const BondingDuration: staking::EraIndex = 28;
	// 28 eras in which slashes can be cancelled (7 days).
	pub const SlashDeferDuration: staking::EraIndex = 28;
	pub const RewardCurve: &'static PiecewiseLinear<'static> = &REWARD_CURVE;
	pub const MaxNominatorRewardedPerValidator: u32 = 64;
	// quarter of the last session will be for election.
	pub const ElectionLookahead: BlockNumber = EPOCH_DURATION_IN_BLOCKS / 4;
	pub const MaxIterations: u32 = 10;
}

impl staking::Trait for Runtime {
	type Currency = Balances;
	type UnixTime = Timestamp;
	type CurrencyToVote = CurrencyToVoteHandler<Self>;
	type RewardRemainder = ();
	type Event = Event;
	type Slash = ();
	type Reward = ();
	type SessionsPerEra = SessionsPerEra;
	type BondingDuration = BondingDuration;
	type SlashDeferDuration = SlashDeferDuration;
	// A majority of the council can cancel the slash.
	type SlashCancelOrigin = system::EnsureRoot<AccountId>;
	type SessionInterface = Self;
	type RewardCurve = RewardCurve;
	type MaxNominatorRewardedPerValidator = MaxNominatorRewardedPerValidator;
	type NextNewSession = Session;
	type ElectionLookahead = ElectionLookahead;
	type Call = Call;
	type UnsignedPriority = StakingUnsignedPriority;
	type MaxIterations = MaxIterations;
}

parameter_types! {
	pub const LaunchPeriod: BlockNumber = 7 * DAYS;
	pub const VotingPeriod: BlockNumber = 7 * DAYS;
	pub const FastTrackVotingPeriod: BlockNumber = 3 * HOURS;
	pub const MinimumDeposit: Balance = 1 * DOLLARS;
	pub const EnactmentPeriod: BlockNumber = 8 * DAYS;
	pub const CooloffPeriod: BlockNumber = 7 * DAYS;
	// One cent: $10,000 / MB
	pub const PreimageByteDeposit: Balance = 10 * MILLICENTS;
	pub const InstantAllowed: bool = true;
}

parameter_types! {
	pub OffencesWeightSoftLimit: Weight = Perbill::from_percent(60) * MaximumBlockWeight::get();
}

impl offences::Trait for Runtime {
	type Event = Event;
	type IdentificationTuple = session::historical::IdentificationTuple<Self>;
	type OnOffenceHandler = Staking;
	 type WeightSoftLimit = OffencesWeightSoftLimit;
}

impl authority_discovery::Trait for Runtime {}

parameter_types! {
	pub const SessionDuration: BlockNumber = EPOCH_DURATION_IN_BLOCKS as _;
}

parameter_types! {
	pub const StakingUnsignedPriority: TransactionPriority = TransactionPriority::max_value() / 2;
	pub const ImOnlineUnsignedPriority: TransactionPriority = TransactionPriority::max_value();
}

impl im_online::Trait for Runtime {
	type AuthorityId = ImOnlineId;
	type Event = Event;
	type ReportUnresponsiveness = Offences;
	type SessionDuration = SessionDuration;
	type UnsignedPriority = StakingUnsignedPriority;
}

impl grandpa::Trait for Runtime {
	type Event = Event;
	type Call = Call;

	type KeyOwnerProofSystem = Historical;

	type KeyOwnerProof =
		<Self::KeyOwnerProofSystem as KeyOwnerProofSystem<(KeyTypeId, GrandpaId)>>::Proof;

	type KeyOwnerIdentification = <Self::KeyOwnerProofSystem as KeyOwnerProofSystem<(
		KeyTypeId,
		GrandpaId,
	)>>::IdentificationTuple;

	type HandleEquivocation = grandpa::EquivocationHandler<
		Self::KeyOwnerIdentification,
		primitives::fisherman::FishermanAppCrypto,
		Runtime,
		Offences,
	>;
}

parameter_types! {
	pub WindowSize: BlockNumber = finality_tracker::DEFAULT_WINDOW_SIZE.into();
	pub ReportLatency: BlockNumber = finality_tracker::DEFAULT_REPORT_LATENCY.into();
}

impl finality_tracker::Trait for Runtime {
	type OnFinalizationStalled = ();
	type WindowSize = WindowSize;
	type ReportLatency = ReportLatency;
}

parameter_types! {
	pub const AttestationPeriod: BlockNumber = 50;
}

impl attestations::Trait for Runtime {
	type AttestationPeriod = AttestationPeriod;
	type ValidatorIdentities = parachains::ValidatorIdentities<Runtime>;
	type RewardAttestation = Staking;
}

parameter_types! {
	pub const MaxCodeSize: u32 = 10 * 1024 * 1024; // 10 MB
	pub const MaxHeadDataSize: u32 = 20 * 1024; // 20 KB
	pub const ValidationUpgradeFrequency: BlockNumber = 2 * DAYS;
	pub const ValidationUpgradeDelay: BlockNumber = 8 * HOURS;
	pub const SlashPeriod: BlockNumber = 7 * DAYS;
}

impl parachains::Trait for Runtime {
	type AuthorityId = primitives::fisherman::FishermanAppCrypto;
	type Origin = Origin;
	type Call = Call;
	type ParachainCurrency = Balances;
	type BlockNumberConversion = sp_runtime::traits::Identity;
	type Randomness = RandomnessCollectiveFlip;
	type ActiveParachains = Registrar;
	type Registrar = Registrar;
	type MaxCodeSize = MaxCodeSize;
	type MaxHeadDataSize = MaxHeadDataSize;

	type ValidationUpgradeFrequency = ValidationUpgradeFrequency;
	type ValidationUpgradeDelay = ValidationUpgradeDelay;
	type SlashPeriod = SlashPeriod;

	type Proof = sp_session::MembershipProof;
	type KeyOwnerProofSystem = session::historical::Module<Self>;
	type IdentificationTuple = <Self::KeyOwnerProofSystem as KeyOwnerProofSystem<(KeyTypeId, Vec<u8>)>>::IdentificationTuple;
	type ReportOffence = Offences;
	type BlockHashConversion = sp_runtime::traits::Identity;
}

impl frame_utils::SignedExtensionProvider for Runtime {
	type Extra = SignedExtra;

	fn construct_extras(nonce: IndexFor<Self>, era: Era, genesis: Option<Self::Hash>) -> (
		Self::Extra,
		Option<<Self::Extra as SignedExtension>::AdditionalSigned>
	) {
		let tip = 0;
		let extra = (
			TransactionCallFilter::<IsCallable, Call>::new(),
			system::CheckSpecVersion::<Runtime>::new(),
			system::CheckTxVersion::<Runtime>::new(),
			system::CheckGenesis::<Runtime>::new(),
			system::CheckEra::<Runtime>::from(era),
			system::CheckNonce::<Runtime>::from(nonce),
			system::CheckWeight::<Runtime>::new(),
			transaction_payment::ChargeTransactionPayment::<Runtime>::from(tip),
			registrar::LimitParathreadCommits::<Runtime>::new(),
			parachains::ValidateDoubleVoteReports::<Runtime>::new(),
			grandpa::ValidateEquivocationReport::<Runtime>::new(),
		);
		// if the genesis hash is supplied, we can manually provide the additional signed data.
		let additional = genesis.map(|genesis| {
			((), VERSION.spec_version, VERSION.transaction_version, genesis, genesis, (), (), (), (), (), ())
		});

		(extra, additional)
	}
}

/// Submits a transaction with the node's public and signature type. Adheres to the signed extension
/// format of the chain.
impl<LocalCall> system::offchain::CreateSignedTransaction<LocalCall> for Runtime where
	Call: From<LocalCall>,
{
	fn create_transaction<C: system::offchain::AppCrypto<Self::Public, Self::Signature>>(
		call: Call,
		public: <Signature as Verify>::Signer,
		account: AccountId,
		nonce: <Runtime as system::Trait>::Index,
	) -> Option<(Call, <UncheckedExtrinsic as ExtrinsicT>::SignaturePayload)> {
		// take the biggest period possible.
		let period = BlockHashCount::get()
			.checked_next_power_of_two()
			.map(|c| c / 2)
			.unwrap_or(2) as u64;

		let current_block = System::block_number()
			.saturated_into::<u64>()
			// The `System::block_number` is initialized with `n+1`,
			// so the actual block number is `n`.
			.saturating_sub(1);
		let era = Era::mortal(period, current_block);
		let (extra, _) = Runtime::construct_extras(nonce, era, None);
		let raw_payload = SignedPayload::new(call, extra).map_err(|e| {
			debug::warn!("Unable to create signed payload: {:?}", e);
		}).ok()?;
		let signature = raw_payload.using_encoded(|payload| {
			C::sign(payload, public)
		})?;
		let (call, extra, _) = raw_payload.deconstruct();
		Some((call, (account, signature, extra)))
	}
}

impl system::offchain::SigningTypes for Runtime {
	type Public = <Signature as Verify>::Signer;
	type Signature = Signature;
}

impl<C> system::offchain::SendTransactionTypes<C> for Runtime where
	Call: From<C>,
{
	type OverarchingCall = Call;
	type Extrinsic = UncheckedExtrinsic;
}

parameter_types! {
	pub const ParathreadDeposit: Balance = 5 * DOLLARS;
	pub const QueueSize: usize = 2;
	pub const MaxRetries: u32 = 3;
}

impl registrar::Trait for Runtime {
	type Event = Event;
	type Origin = Origin;
	type Currency = Balances;
	type ParathreadDeposit = ParathreadDeposit;
	type SwapAux = ();
	type QueueSize = QueueSize;
	type MaxRetries = MaxRetries;
}

parameter_types! {
	// Minimum 100 bytes/KSM deposited (1 CENT/byte)
	pub const BasicDeposit: Balance = 10 * DOLLARS;       // 258 bytes on-chain
	pub const FieldDeposit: Balance = 250 * CENTS;        // 66 bytes on-chain
	pub const SubAccountDeposit: Balance = 2 * DOLLARS;   // 53 bytes on-chain
	pub const MaxSubAccounts: u32 = 100;
	pub const MaxAdditionalFields: u32 = 100;
	pub const MaxRegistrars: u32 = 20;
}

impl identity::Trait for Runtime {
	type Event = Event;
	type Currency = Balances;
	type Slashed = ();
	type BasicDeposit = BasicDeposit;
	type FieldDeposit = FieldDeposit;
	type SubAccountDeposit = SubAccountDeposit;
	type MaxSubAccounts = MaxSubAccounts;
	type MaxAdditionalFields = MaxAdditionalFields;
	type MaxRegistrars = MaxRegistrars;
	type RegistrarOrigin = system::EnsureRoot<AccountId>;
	type ForceOrigin = system::EnsureRoot<AccountId>;
}

parameter_types! {
	// One storage item; value is size 4+4+16+32 bytes = 56 bytes.
	pub const MultisigDepositBase: Balance = 30 * CENTS;
	// Additional storage item size of 32 bytes.
	pub const MultisigDepositFactor: Balance = 5 * CENTS;
	pub const MaxSignatories: u16 = 100;
}

impl utility::Trait for Runtime {
	type Event = Event;
	type Call = Call;
	type Currency = Balances;
	type MultisigDepositBase = MultisigDepositBase;
	type MultisigDepositFactor = MultisigDepositFactor;
	type MaxSignatories = MaxSignatories;
	type IsCallable = IsCallable;
}

parameter_types! {
	pub const ConfigDepositBase: Balance = 5 * DOLLARS;
	pub const FriendDepositFactor: Balance = 50 * CENTS;
	pub const MaxFriends: u16 = 9;
	pub const RecoveryDeposit: Balance = 5 * DOLLARS;
}

impl recovery::Trait for Runtime {
	type Event = Event;
	type Call = Call;
	type Currency = Balances;
	type ConfigDepositBase = ConfigDepositBase;
	type FriendDepositFactor = FriendDepositFactor;
	type MaxFriends = MaxFriends;
	type RecoveryDeposit = RecoveryDeposit;
}

parameter_types! {
	pub const MinVestedTransfer: Balance = 100 * DOLLARS;
}

impl vesting::Trait for Runtime {
	type Event = Event;
	type Currency = Balances;
	type BlockNumberToBalance = ConvertInto;
	type MinVestedTransfer = MinVestedTransfer;
}

impl sudo::Trait for Runtime {
	type Event = Event;
	type Call = Call;
}

construct_runtime! {
	pub enum Runtime where
		Block = Block,
		NodeBlock = primitives::Block,
		UncheckedExtrinsic = UncheckedExtrinsic
	{
		// Basic stuff; balances is uncallable initially.
		System: system::{Module, Call, Storage, Config, Event<T>},
		RandomnessCollectiveFlip: randomness_collective_flip::{Module, Storage},

		// Must be before session.
		Babe: babe::{Module, Call, Storage, Config, Inherent(Timestamp)},

		Timestamp: timestamp::{Module, Call, Storage, Inherent},
		Indices: indices::{Module, Call, Storage, Config<T>, Event<T>},
		Balances: balances::{Module, Call, Storage, Config<T>, Event<T>},
		TransactionPayment: transaction_payment::{Module, Storage},

		// Consensus support.
		Authorship: authorship::{Module, Call, Storage},
		Staking: staking::{Module, Call, Storage, Config<T>, Event<T>, ValidateUnsigned},
		Offences: offences::{Module, Call, Storage, Event},
		Historical: session_historical::{Module},
		Session: session::{Module, Call, Storage, Event, Config<T>},
		FinalityTracker: finality_tracker::{Module, Call, Storage, Inherent},
		Grandpa: grandpa::{Module, Call, Storage, Config, Event},
		ImOnline: im_online::{Module, Call, Storage, Event<T>, ValidateUnsigned, Config<T>},
		AuthorityDiscovery: authority_discovery::{Module, Call, Config},

		// Parachains stuff; slots are disabled (no auctions initially). The rest are safe as they
		// have no public dispatchables.
		Parachains: parachains::{Module, Call, Storage, Config, Inherent, Origin},
		Attestations: attestations::{Module, Call, Storage},
		Registrar: registrar::{Module, Call, Storage, Event, Config<T>},

		// Utility module.
		Utility: utility::{Module, Call, Storage, Event<T>},

		// Less simple identity module.
		Identity: identity::{Module, Call, Storage, Event<T>},

		// Social recovery module.
		Recovery: recovery::{Module, Call, Storage, Event<T>},

		// Vesting. Usable initially, but removed once all vesting is finished.
		Vesting: vesting::{Module, Call, Storage, Event<T>, Config<T>},

		// System scheduler.
		Scheduler: scheduler::{Module, Call, Storage, Event<T>},

		// Sudo.
		Sudo: sudo::{Module, Call, Storage, Event<T>, Config<T>}
	}
}

/// The address format for describing accounts.
pub type Address = AccountId;
/// Block header type as expected by this runtime.
pub type Header = generic::Header<BlockNumber, BlakeTwo256>;
/// Block type as expected by this runtime.
pub type Block = generic::Block<Header, UncheckedExtrinsic>;
/// A Block signed with a Justification
pub type SignedBlock = generic::SignedBlock<Block>;
/// BlockId type as expected by this runtime.
pub type BlockId = generic::BlockId<Block>;
/// The SignedExtension to the basic transaction logic.
pub type SignedExtra = (
	TransactionCallFilter<IsCallable, Call>,
	system::CheckSpecVersion<Runtime>,
	system::CheckTxVersion<Runtime>,
	system::CheckGenesis<Runtime>,
	system::CheckEra<Runtime>,
	system::CheckNonce<Runtime>,
	system::CheckWeight<Runtime>,
	transaction_payment::ChargeTransactionPayment<Runtime>,
	registrar::LimitParathreadCommits<Runtime>,
	parachains::ValidateDoubleVoteReports<Runtime>,
	grandpa::ValidateEquivocationReport<Runtime>,
);
/// Unchecked extrinsic type as expected by this runtime.
pub type UncheckedExtrinsic = generic::UncheckedExtrinsic<Address, Call, Signature, SignedExtra>;
/// Extrinsic type that has already been checked.
pub type CheckedExtrinsic = generic::CheckedExtrinsic<AccountId, Nonce, Call>;
/// Executive: handles dispatch to the various modules.
pub type Executive = executive::Executive<Runtime, Block, system::ChainContext<Runtime>, Runtime, AllModules>;
/// The payload being signed in transactions.
pub type SignedPayload = generic::SignedPayload<Call, SignedExtra>;

sp_api::impl_runtime_apis! {
	impl sp_api::Core<Block> for Runtime {
		fn version() -> RuntimeVersion {
			VERSION
		}

		fn execute_block(block: Block) {
			Executive::execute_block(block)
		}

		fn initialize_block(header: &<Block as BlockT>::Header) {
			Executive::initialize_block(header)
		}
	}

	impl sp_api::Metadata<Block> for Runtime {
		fn metadata() -> OpaqueMetadata {
			Runtime::metadata().into()
		}
	}

	impl block_builder_api::BlockBuilder<Block> for Runtime {
		fn apply_extrinsic(extrinsic: <Block as BlockT>::Extrinsic) -> ApplyExtrinsicResult {
			Executive::apply_extrinsic(extrinsic)
		}

		fn finalize_block() -> <Block as BlockT>::Header {
			Executive::finalize_block()
		}

		fn inherent_extrinsics(data: inherents::InherentData) -> Vec<<Block as BlockT>::Extrinsic> {
			data.create_extrinsics()
		}

		fn check_inherents(
			block: Block,
			data: inherents::InherentData,
		) -> inherents::CheckInherentsResult {
			data.check_extrinsics(&block)
		}

		fn random_seed() -> <Block as BlockT>::Hash {
			RandomnessCollectiveFlip::random_seed()
		}
	}

	impl tx_pool_api::runtime_api::TaggedTransactionQueue<Block> for Runtime {
		fn validate_transaction(
			source: TransactionSource,
			tx: <Block as BlockT>::Extrinsic,
		) -> TransactionValidity {
			Executive::validate_transaction(source, tx)
		}
	}

	impl offchain_primitives::OffchainWorkerApi<Block> for Runtime {
		fn offchain_worker(header: &<Block as BlockT>::Header) {
			Executive::offchain_worker(header)
		}
	}

	impl parachain::ParachainHost<Block> for Runtime {
		fn validators() -> Vec<parachain::ValidatorId> {
			Parachains::authorities()
		}
		fn duty_roster() -> parachain::DutyRoster {
			Parachains::calculate_duty_roster().0
		}
		fn active_parachains() -> Vec<(parachain::Id, Option<(parachain::CollatorId, parachain::Retriable)>)> {
			Registrar::active_paras()
		}
		fn global_validation_schedule() -> parachain::GlobalValidationSchedule {
			Parachains::global_validation_schedule()
		}
		fn local_validation_data(id: parachain::Id) -> Option<parachain::LocalValidationData> {
			Parachains::current_local_validation_data(&id)
		}
		fn parachain_code(id: parachain::Id) -> Option<parachain::ValidationCode> {
			Parachains::parachain_code(&id)
		}
		fn get_heads(extrinsics: Vec<<Block as BlockT>::Extrinsic>)
			-> Option<Vec<AbridgedCandidateReceipt>>
		{
			extrinsics
				.into_iter()
				.find_map(|ex| match UncheckedExtrinsic::decode(&mut ex.encode().as_slice()) {
					Ok(ex) => match ex.function {
						Call::Parachains(ParachainsCall::set_heads(heads)) => {
							Some(heads.into_iter().map(|c| c.candidate).collect())
						}
						_ => None,
					}
					Err(_) => None,
				})
		}
		fn signing_context() -> SigningContext {
			Parachains::signing_context()
		}
	}

	impl fg_primitives::GrandpaApi<Block> for Runtime {
		fn grandpa_authorities() -> Vec<(GrandpaId, u64)> {
			Grandpa::grandpa_authorities()
		}

		fn submit_report_equivocation_extrinsic(
			equivocation_proof: fg_primitives::EquivocationProof<
				<Block as BlockT>::Hash,
				sp_runtime::traits::NumberFor<Block>,
			>,
			key_owner_proof: fg_primitives::OpaqueKeyOwnershipProof,
		) -> Option<()> {
			let key_owner_proof = key_owner_proof.decode()?;

			Grandpa::submit_report_equivocation_extrinsic(
				equivocation_proof,
				key_owner_proof,
			)
		}

		fn generate_key_ownership_proof(
			_set_id: fg_primitives::SetId,
			authority_id: fg_primitives::AuthorityId,
		) -> Option<fg_primitives::OpaqueKeyOwnershipProof> {
			use codec::Encode;

			Historical::prove((fg_primitives::KEY_TYPE, authority_id))
				.map(|p| p.encode())
				.map(fg_primitives::OpaqueKeyOwnershipProof::new)
		}
	}

	impl babe_primitives::BabeApi<Block> for Runtime {
		fn configuration() -> babe_primitives::BabeGenesisConfiguration {
			// The choice of `c` parameter (where `1 - c` represents the
			// probability of a slot being empty), is done in accordance to the
			// slot duration and expected target block time, for safely
			// resisting network delays of maximum two seconds.
			// <https://research.web3.foundation/en/latest/polkadot/BABE/Babe/#6-practical-results>
			babe_primitives::BabeGenesisConfiguration {
				slot_duration: Babe::slot_duration(),
				epoch_length: EpochDuration::get(),
				c: PRIMARY_PROBABILITY,
				genesis_authorities: Babe::authorities(),
				randomness: Babe::randomness(),
				allowed_slots: babe_primitives::AllowedSlots::PrimaryAndSecondaryPlainSlots,
			}
		}

		fn current_epoch_start() -> babe_primitives::SlotNumber {
			Babe::current_epoch_start()
		}
	}

	impl authority_discovery_primitives::AuthorityDiscoveryApi<Block> for Runtime {
		fn authorities() -> Vec<AuthorityDiscoveryId> {
			AuthorityDiscovery::authorities()
		}
	}

	impl sp_session::SessionKeys<Block> for Runtime {
		fn generate_session_keys(seed: Option<Vec<u8>>) -> Vec<u8> {
			SessionKeys::generate(seed)
		}

		fn decode_session_keys(
			encoded: Vec<u8>,
		) -> Option<Vec<(Vec<u8>, sp_core::crypto::KeyTypeId)>> {
			SessionKeys::decode_into_raw_public_keys(&encoded)
		}
	}

	impl system_rpc_runtime_api::AccountNonceApi<Block, AccountId, Nonce> for Runtime {
		fn account_nonce(account: AccountId) -> Nonce {
			System::account_nonce(account)
		}
	}

	impl transaction_payment_rpc_runtime_api::TransactionPaymentApi<
		Block,
		Balance,
		UncheckedExtrinsic,
	> for Runtime {
		fn query_info(uxt: UncheckedExtrinsic, len: u32) -> RuntimeDispatchInfo<Balance> {
			TransactionPayment::query_info(uxt, len)
		}
	}

	#[cfg(feature = "runtime-benchmarks")]
	impl frame_benchmarking::Benchmark<Block> for Runtime {
		fn dispatch_benchmark(
			pallet: Vec<u8>,
			benchmark: Vec<u8>,
			lowest_range_values: Vec<u32>,
			highest_range_values: Vec<u32>,
			steps: Vec<u32>,
			repeat: u32,
		) -> Result<Vec<frame_benchmarking::BenchmarkBatch>, RuntimeString> {
			use frame_benchmarking::{Benchmarking, BenchmarkBatch, add_benchmark};
			// Trying to add benchmarks directly to the Session Pallet caused cyclic dependency issues.
			// To get around that, we separated the Session benchmarks into its own crate, which is why
			// we need these two lines below.
			use pallet_session_benchmarking::Module as SessionBench;
			use pallet_offences_benchmarking::Module as OffencesBench;
			use frame_system_benchmarking::Module as SystemBench;

			impl pallet_session_benchmarking::Trait for Runtime {}
			impl pallet_offences_benchmarking::Trait for Runtime {}
			impl frame_system_benchmarking::Trait for Runtime {}

			let mut batches = Vec::<BenchmarkBatch>::new();
			let params = (&pallet, &benchmark, &lowest_range_values, &highest_range_values, &steps, repeat);

			add_benchmark!(params, batches, b"balances", Balances);
			add_benchmark!(params, batches, b"identity", Identity);
			add_benchmark!(params, batches, b"im-online", ImOnline);
			add_benchmark!(params, batches, b"offences", OffencesBench::<Runtime>);
			add_benchmark!(params, batches, b"scheduler", Scheduler);
			add_benchmark!(params, batches, b"session", SessionBench::<Runtime>);
			add_benchmark!(params, batches, b"staking", Staking);
			add_benchmark!(params, batches, b"system", SystemBench::<Runtime>);
			add_benchmark!(params, batches, b"timestamp", Timestamp);
			add_benchmark!(params, batches, b"utility", Utility);
			add_benchmark!(params, batches, b"vesting", Vesting);

			if batches.is_empty() { return Err("Benchmark not found for this pallet.".into()) }
			Ok(batches)
		}
	}
}<|MERGE_RESOLUTION|>--- conflicted
+++ resolved
@@ -85,11 +85,7 @@
 	spec_name: create_runtime_str!("westend"),
 	impl_name: create_runtime_str!("parity-westend"),
 	authoring_version: 2,
-<<<<<<< HEAD
-	spec_version: 2001,
-=======
-	spec_version: 20,
->>>>>>> 0ceb54e5
+	spec_version: 21,
 	impl_version: 0,
 	apis: RUNTIME_API_VERSIONS,
 	transaction_version: 1,
@@ -330,7 +326,7 @@
 	type Event = Event;
 	type IdentificationTuple = session::historical::IdentificationTuple<Self>;
 	type OnOffenceHandler = Staking;
-	 type WeightSoftLimit = OffencesWeightSoftLimit;
+	type WeightSoftLimit = OffencesWeightSoftLimit;
 }
 
 impl authority_discovery::Trait for Runtime {}
