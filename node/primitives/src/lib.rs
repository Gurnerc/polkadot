--- conflicted
+++ resolved
@@ -63,12 +63,9 @@
 /// Only the compact `SignedStatement` is suitable for submission to the chain.
 pub type SignedFullStatement = Signed<Statement, CompactStatement>;
 
-<<<<<<< HEAD
+
 /// A misbehavior report.
-=======
-/// A misbehaviour report.
 #[derive(Debug)]
->>>>>>> 7572bbab
 pub enum MisbehaviorReport {
 	/// These validator nodes disagree on this candidate's validity, please figure it out
 	///
@@ -82,11 +79,7 @@
 	/// I've noticed a peer contradicting itself about a particular candidate
 	SelfContradiction(CandidateReceipt, SignedFullStatement, SignedFullStatement),
 	/// This peer has seconded more than one parachain candidate for this relay parent head
-<<<<<<< HEAD
 	DoubleVote(CandidateReceipt, SignedFullStatement, SignedFullStatement),
-}
-=======
-	DoubleVote(CandidateReceipt, SignedStatement, SignedStatement),
 }
 
 /// A unique identifier for a network protocol.
@@ -96,5 +89,4 @@
 ///
 /// Up to `N` (5?) chain heads.
 #[derive(Debug, Clone, PartialEq, Eq, Encode, Decode)]
-pub struct View(pub Vec<Hash>);
->>>>>>> 7572bbab
+pub struct View(pub Vec<Hash>);